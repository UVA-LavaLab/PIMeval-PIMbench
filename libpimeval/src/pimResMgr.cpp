// File: pimResMgr.cpp
// PIMeval Simulator - PIM Resource Manager
// Copyright (c) 2024 University of Virginia
// This file is licensed under the MIT License.
// See the LICENSE file in the root of this repository for more details.

#include "pimResMgr.h"       // for pimResMgr
#include "pimDevice.h"       // for pimDevice
#include <iostream>          // for cout
#include <cstdio>            // for printf
#include <algorithm>         // for sort, prev
#include <stdexcept>         // for throw, invalid_argument
#include <memory>            // for make_unique
#include <cassert>           // for assert
#include <string>            // for string


//! @brief  Print info of a PIM region
void
pimRegion::print(uint64_t regionId) const
{
  #if defined(DEBUG)
  std::printf("{ PIM-Region %lld: CoreId = %d, Loc = (%u, %u), Size = (%u, %u) }\n",
              regionId, m_coreId, m_rowIdx, m_colIdx, m_numAllocRows, m_numAllocCols);
  #endif
}

//! @brief  Print info of a PIM object
void
pimObjInfo::print() const
{
  #if defined(DEBUG)
  std::printf("----------------------------------------\n");
  std::printf("PIM-Object: ObjId = %d, AllocType = %d, Regions =\n",
              m_objId, static_cast<int>(m_allocType));
  for (size_t i = 0; i < m_regions.size(); ++i) {
    m_regions[i].print(i);
  }
  std::printf("----------------------------------------\n");
  #endif
}

std::string
pimObjInfo::getDataTypeName() const
{
  switch (m_dataType)
  {
  case PimDataType::PIM_INT32:
    return "int32";
  case PimDataType::PIM_INT64:
    return "int64";
  default:
    throw std::invalid_argument("Unsupported Type.");
  }
}

//! @brief  Finalize obj info
void
pimObjInfo::finalize()
{
  std::unordered_map<PimCoreId, int> coreIdCnt;
  for (const auto& region : m_regions) {
    PimCoreId coreId = region.getCoreId();
    coreIdCnt[coreId]++;
    unsigned numRegionsPerCore = coreIdCnt[coreId];
    if (m_maxNumRegionsPerCore < numRegionsPerCore) {
      m_maxNumRegionsPerCore = numRegionsPerCore;
    }
  }
  m_numCoresUsed = coreIdCnt.size();

  const pimRegion& region = m_regions[0];
  m_maxElementsPerRegion = (uint64_t)region.getNumAllocRows() * region.getNumAllocCols() / m_bitsPerElement;
  m_numColsPerElem = region.getNumColsPerElem();
}

//! @brief  Get all regions on a specific PIM core for current PIM object
std::vector<pimRegion>
pimObjInfo::getRegionsOfCore(PimCoreId coreId) const
{
  std::vector<pimRegion> regions;
  for (const auto& region : m_regions) {
    if (region.getCoreId() == coreId) {
      regions.push_back(region);
    }
  }
  return regions;
}

//! @brief  Copy data from host memory to PIM object data holder, with ref support
void
pimObjInfo::copyFromHost(void* src, uint64_t idxBegin, uint64_t idxEnd)
{
  // handle reference
  if (m_refObjId != -1) {
    pimObjInfo& refObj = m_device->getResMgr()->getObjInfo(m_refObjId);
    if (isDualContactRef()) {
      uint64_t numBytes = refObj.m_data.getNumBytes(idxBegin, idxEnd);
      std::vector<uint8_t> buffer(numBytes);
      std::memcpy(buffer.data(), src, numBytes);
      for (auto& byte : buffer) { byte = ~byte; }
      refObj.m_data.copyFromHost(buffer.data(), idxBegin, idxEnd);
    } else {
      assert(0); // to be extended
    }
    return;
  }
  m_data.copyFromHost(src, idxBegin, idxEnd);
}

//! @brief  Copy data from PIM object data holder to host memory, with ref support
void
pimObjInfo::copyToHost(void* dest, uint64_t idxBegin, uint64_t idxEnd) const
{
  // handle reference
  if (m_refObjId != -1) {
    pimObjInfo &refObj = m_device->getResMgr()->getObjInfo(m_refObjId);
    if (isDualContactRef()) {
      uint64_t numBytes = refObj.m_data.getNumBytes(idxBegin, idxEnd);
      std::vector<uint8_t> buffer(numBytes);
      refObj.m_data.copyToHost(buffer.data(), idxBegin, idxEnd);
      for (auto& byte : buffer) { byte = ~byte; }
      std::memcpy(dest, buffer.data(), numBytes);
    } else {
      assert(0); // to be extended
    }
    return;
  }
  m_data.copyToHost(dest, idxBegin, idxEnd);
}

//! @brief  Copy data from a PIM object data holder to another, with ref support
void
pimObjInfo::copyToObj(pimObjInfo& destObj, uint64_t idxBegin, uint64_t idxEnd) const
{
  // handle reference
  if (m_refObjId != -1) {
    pimObjInfo &refObj = m_device->getResMgr()->getObjInfo(m_refObjId);
    if (isDualContactRef()) {
      uint64_t numBytes = m_data.getNumBytes(idxBegin, idxEnd);
      std::vector<uint8_t> buffer(numBytes);
      m_data.copyToHost(buffer.data(), idxBegin, idxEnd);
      for (auto& byte : buffer) { byte = ~byte; }
      refObj.m_data.copyFromHost(buffer.data(), idxBegin, idxEnd);
    } else {
      assert(0); // to be extended
    }
    return;
  }
  m_data.copyToObj(destObj.m_data, idxBegin, idxEnd);
}

//! @brief  Set an element at index with bit presentation, with ref support
void
pimObjInfo::setElementBits(uint64_t index, uint64_t bits)
{
  // handle reference
  if (m_refObjId != -1) {
    pimObjInfo& refObj = m_device->getResMgr()->getObjInfo(m_refObjId);
    if (isDualContactRef()) {
      bits = ~bits;
      refObj.m_data.setElementBits(index, bits);
    } else {
      assert(0); // to be extended
    }
    return;
  }
  m_data.setElementBits(index, bits);
}

//! @brief  Get bit representation of an element at index, with ref support
uint64_t
pimObjInfo::getElementBits(uint64_t index) const
{
  // handle reference
  if (m_refObjId != -1) {
    pimObjInfo& refObj = m_device->getResMgr()->getObjInfo(m_refObjId);
    if (isDualContactRef()) {
      uint64_t bits = 0;
      refObj.m_data.getElementBits(index, bits);
      bits = ~bits;
      return bits;
    } else {
      assert(0); // to be extended
    }
    return 0;
  }
  uint64_t bits = 0;
  m_data.getElementBits(index, bits);
  return bits;
}

//! @brief  Sync PIM object data from simulated memory
void
pimObjInfo::syncFromSimulatedMem()
{
  pimObjInfo &obj = (m_refObjId != -1 ? m_device->getResMgr()->getObjInfo(m_refObjId) : *this);
  unsigned numBits = getBitsPerElement();
  for (size_t i = 0; i < m_regions.size(); ++i) {
    pimRegion& region = m_regions[i];
    PimCoreId coreId = region.getCoreId();
    pimCore& core = m_device->getCore(coreId);
    uint64_t elemIdxBegin = region.getElemIdxBegin();
    uint64_t numElemInRegion = region.getNumElemInRegion();
    for (uint64_t j = 0; j < numElemInRegion; ++j) {
      auto [rowLoc, colLoc] = region.locateIthElemInRegion(j);
      uint64_t bits = isVLayout() ? core.getBitsV(rowLoc, colLoc, numBits)
                                  : core.getBitsH(rowLoc, colLoc, numBits);
      obj.m_data.setElementBits(elemIdxBegin + j, bits);
    }
  }
}

//! @brief  Sync PIM object data to simulated memory
void
pimObjInfo::syncToSimulatedMem() const
{
  const pimObjInfo &obj = (m_refObjId != -1 ? m_device->getResMgr()->getObjInfo(m_refObjId) : *this);
  unsigned numBits = getBitsPerElement();
  for (size_t i = 0; i < m_regions.size(); ++i) {
    const pimRegion& region = m_regions[i];
    PimCoreId coreId = region.getCoreId();
    pimCore& core = m_device->getCore(coreId);
    uint64_t elemIdxBegin = region.getElemIdxBegin();
    uint64_t numElemInRegion = region.getNumElemInRegion();
    for (uint64_t j = 0; j < numElemInRegion; ++j) {
      uint64_t bits = 0;
      obj.m_data.getElementBits(elemIdxBegin + j, bits);
      auto [rowLoc, colLoc] = region.locateIthElemInRegion(j);
      if (isVLayout()) {
        core.setBitsV(rowLoc, colLoc, bits, numBits);
      } else {
        core.setBitsH(rowLoc, colLoc, bits, numBits);
      }
    }
  }
}


//! @brief  pimResMgr ctor
pimResMgr::pimResMgr(pimDevice* device)
  : m_device(device),
    m_availObjId(0)
{
  unsigned numCores = m_device->getNumCores();
  unsigned numRowsPerCore = m_device->getNumRows();
  for (unsigned i = 0; i < numCores; ++i) {
    m_coreUsage[i] = std::make_unique<coreUsage>(numRowsPerCore);
  }
}

//! @brief  pimResMgr dtor
pimResMgr::~pimResMgr()
{
}

//! @brief  Alloc a PIM object
//!         Expect bitsPerElement to be smaller than or equal to the width of dataType
//!         For V layout, allocate bitsPerElement rows
//!         For H layout, pad element to the width of dataType
PimObjId
pimResMgr::pimAlloc(PimAllocEnum allocType, uint64_t numElements, unsigned bitsPerElement, PimDataType dataType)
{
  #if defined(DEBUG)
  std::printf("PIM-Debug: pimResMgr::pimAlloc for %d alloc-type %llu elements %u bits per element %d data-type\n",
              (int)allocType, numElements, bitsPerElement, (int)dataType);
  #endif

  if (numElements == 0 || bitsPerElement == 0) {
    std::cout << "PIM-Error: Invalid parameters to allocate " << numElements << " elements of "
              << bitsPerElement << "bits" << std::endl;
    return -1;
  }
  unsigned bitsOfDataType = pimUtils::getNumBitsOfDataType(dataType);
  if (bitsPerElement > bitsOfDataType) {
    std::printf("PIM-Error: Cannot allocate %u bits which is greater than the width of %s data type\n",
                bitsPerElement, pimUtils::pimDataTypeEnumToStr(dataType).c_str());
    return -1;
  }

  std::vector<PimCoreId> sortedCoreId = getCoreIdsSortedByLeastUsage();
  pimObjInfo newObj(m_availObjId, dataType, allocType, numElements, bitsPerElement, m_device);
  m_availObjId++;

  unsigned numCores = m_device->getNumCores();
  unsigned numCols = m_device->getNumCols();
  unsigned numRowsToAlloc = 0;
  uint64_t numRegions = 0;
  unsigned numColsToAllocLast = 0;
  uint64_t numElemPerRegion = 0;
  uint64_t numElemPerRegionLast = 0;
  unsigned numColsPerElem = 0;
  if (allocType == PIM_ALLOC_V || allocType == PIM_ALLOC_V1) {
    // allocate one region per core, with vertical layout
    numRowsToAlloc = bitsPerElement;
    numRegions = (numElements - 1) / numCols + 1;
    numColsToAllocLast = numElements % numCols;
    if (numColsToAllocLast == 0) {
      numColsToAllocLast = numCols;
    }
    numElemPerRegion = numCols;
    numElemPerRegionLast = numColsToAllocLast;
    numColsPerElem = 1;
  } else if (allocType == PIM_ALLOC_H || allocType == PIM_ALLOC_H1) {
    // allocate one region per core, with horizontal layout
    numRowsToAlloc = 1;
    numRegions = (numElements * bitsOfDataType - 1) / numCols + 1;
    numColsToAllocLast = (numElements * bitsOfDataType) % numCols;
    if (numColsToAllocLast == 0) {
      numColsToAllocLast = numCols;
    }
    numElemPerRegion = numCols / bitsPerElement;
    numElemPerRegionLast = numColsToAllocLast / bitsPerElement;
    numColsPerElem = bitsPerElement;
  } else {
    std::printf("PIM-Error: Unsupported PIM allocation type %d\n", static_cast<int>(allocType));
    return -1;
  }

  if (numRegions > numCores) {
    if (allocType == PIM_ALLOC_V1 || allocType == PIM_ALLOC_H1) {
<<<<<<< HEAD
      std::printf("PIM-Error: Obj requires %llu regions among %u cores. Abort since wrapping up is disabled.\n",
                  numRegions, numCores);
=======
      std::cout << "PIM-Error: Obj requires " << numRegions << " regions among " << numCores << " cores. Abort." << std::endl;
>>>>>>> a113bd45
      return -1;
    } else {
      #if defined(DEBUG)
      std::printf("PIM-Warning: Obj requires %llu regions among %u cores. Wrapping up is needed.\n", numRegions, numCores);
      #endif
    }
  }

  // create regions
  bool success = true;
  for (unsigned i = 0; i < numCores; ++i) {
    m_coreUsage.at(i)->newAllocStart();
  }
  if (allocType == PIM_ALLOC_V || allocType == PIM_ALLOC_V1 || allocType == PIM_ALLOC_H || allocType == PIM_ALLOC_H1) {
    uint64_t elemIdx = 0;
    for (uint64_t i = 0; i < numRegions; ++i) {
      PimCoreId coreId = sortedCoreId[i % numCores];
      unsigned numColsToAlloc = (i == numRegions - 1 ? numColsToAllocLast : numCols);
      unsigned numElemInRegion = (i == numRegions - 1 ? numElemPerRegionLast : numElemPerRegion);
      pimRegion newRegion = findAvailRegionOnCore(coreId, numRowsToAlloc, numColsToAlloc);
      if (!newRegion.isValid()) {
        std::printf("PIM-Error: Failed to allocate object with %u rows on core %d\n", numRowsToAlloc, coreId);
        success = false;
        break;
      }
      newRegion.setElemIdxBegin(elemIdx);
      elemIdx += numElemInRegion;
      newRegion.setElemIdxEnd(elemIdx); // exclusive
      newRegion.setNumColsPerElem(numColsPerElem);
      newObj.addRegion(newRegion);

      // add to core usage map
      auto alloc = std::make_pair(newRegion.getRowIdx(), numRowsToAlloc);
      m_coreUsage.at(coreId)->addRange(alloc, newObj.getObjId());
    }
  }
  for (unsigned i = 0; i < numCores; ++i) {
    m_coreUsage.at(i)->newAllocEnd(success); // rollback if failed
  }

  if (!success) {
    return -1;
  }

  PimObjId objId = -1;
  if (newObj.isValid()) {
    objId = newObj.getObjId();
    newObj.finalize();
    newObj.print();
    // update new object to resource mgr
    m_objMap.insert(std::make_pair(newObj.getObjId(), newObj));
  }

  #if defined(DEBUG)
  std::printf("PIM-Debug: pimResMgr::pimAlloc allocated new object %d with %llu regions\n",
              objId, newObj.getRegions().size());
  #endif
  return objId;
}

//! @brief  Alloc a PIM object assiciated to an existing object
//!         Expect bitsPerElement to be smaller than or equal to the width of dataType
//!         Expect dataType to be narrower or equal to the width of associated dataType
//!         For V layout, allocate bitsPerElement rows
//!         For H layout, pad element to the width of assiciated dataType
//!         Number of elements will be the same as the assiciated object
PimObjId
pimResMgr::pimAllocAssociated(unsigned bitsPerElement, PimObjId assocId, PimDataType dataType)
{
  #if defined(DEBUG)
  std::printf("PIM-Debug: pimResMgr::pimAllocAssociated for %u bits per element %d data-type associated to object %d\n",
              bitsPerElement, (int)dataType, assocId);
  #endif

  // check if assoc obj is valid
  if (m_objMap.find(assocId) == m_objMap.end()) {
    std::printf("PIM-Error: Invalid associated object ID %d for PIM allocation\n", assocId);
    return -1;
  }
  unsigned bitsOfDataType = pimUtils::getNumBitsOfDataType(dataType);
  if (bitsPerElement > bitsOfDataType) {
    std::printf("PIM-Error: Cannot allocate %u bits which is greater than the width of %s data type\n",
                bitsPerElement, pimUtils::pimDataTypeEnumToStr(dataType).c_str());
    return -1;
  }

  // get regions of the assoc obj
  unsigned numCores = m_device->getNumCores();
  const pimObjInfo& assocObj = m_objMap.at(assocId);

  // check if the request can be associated with ref
  PimAllocEnum allocType = assocObj.getAllocType();
  uint64_t numElements = assocObj.getNumElements();
  PimDataType assocDataType = assocObj.getDataType();
  unsigned bitsOfAssocDataType = pimUtils::getNumBitsOfDataType(assocDataType);
  if (allocType == PIM_ALLOC_H || allocType == PIM_ALLOC_H1) {
    if (bitsOfDataType > bitsOfAssocDataType) {
      std::printf("PIM-Error: Cannot associate or pad a wider %s data type to %s data type\n",
                  pimUtils::pimDataTypeEnumToStr(dataType).c_str(),
                  pimUtils::pimDataTypeEnumToStr(assocDataType).c_str());
      return -1;
    }
  }
  assert(allocType == assocObj.getAllocType());

  // allocate associated regions
  pimObjInfo newObj(m_availObjId, dataType, allocType, numElements, bitsPerElement, m_device);
  m_availObjId++;

  bool success = true;
  for (unsigned i = 0; i < numCores; ++i) {
    m_coreUsage.at(i)->newAllocStart();
  }
  for ( const pimRegion& region : assocObj.getRegions()) {
    PimCoreId coreId = region.getCoreId();
    unsigned numAllocRows = region.getNumAllocRows();
    unsigned numAllocCols = region.getNumAllocCols();
    if (allocType == PIM_ALLOC_V || allocType == PIM_ALLOC_V1) {
      numAllocRows = bitsPerElement;
    }
    pimRegion newRegion = findAvailRegionOnCore(coreId, numAllocRows, numAllocCols);
    if (!newRegion.isValid()) {
      std::printf("PIM-Error: Failed to allocate associated object with %u rows on core %d\n", numAllocRows, coreId);
      success = false;
      break;
    }
    newRegion.setElemIdxBegin(region.getElemIdxBegin());
    newRegion.setElemIdxEnd(region.getElemIdxEnd()); // exclusive
    newRegion.setNumColsPerElem(region.getNumColsPerElem());
    newObj.addRegion(newRegion);

    // add to core usage map
    auto alloc = std::make_pair(newRegion.getRowIdx(), numAllocRows);
    m_coreUsage.at(coreId)->addRange(alloc, newObj.getObjId());
  }
  for (unsigned i = 0; i < numCores; ++i) {
    m_coreUsage.at(i)->newAllocEnd(success); // rollback if failed
  }

  if (!success) {
    return -1;
  }

  PimObjId objId = -1;
  if (newObj.isValid()) {
    objId = newObj.getObjId();
    newObj.finalize();
    newObj.print();
    newObj.setAssocObjId(assocObj.getAssocObjId());
    // update new object to resource mgr
    m_objMap.insert(std::make_pair(newObj.getObjId(), newObj));
  }

  #if defined(DEBUG)
  std::printf("PIM-Debug: pimResMgr::pimAllocAssociated allocated new object %d with %llu regions\n",
              objId, newObj.getRegions().size());
  #endif
  return objId;
}

//! @brief  Free a PIM object
bool
pimResMgr::pimFree(PimObjId objId)
{
  if (m_objMap.find(objId) == m_objMap.end()) {
    std::printf("PIM-Error: Cannot free non-exist object ID %d\n", objId);
    return false;
  }
  unsigned numCores = m_device->getNumCores();
  const pimObjInfo& obj = m_objMap.at(objId);

  if (!obj.isDualContactRef()) {
    for (unsigned i = 0; i < numCores; ++i) {
      m_coreUsage.at(i)->deleteObj(objId);
    }
  }
  m_objMap.erase(objId);

  // free all reference as well
  if (m_refMap.find(objId) != m_refMap.end()) {
    for (auto refId : m_refMap.at(objId)) {
      m_objMap.erase(refId);
    }
  }

  return true;
}

//! @brief  Create an obj referencing to a range of an existing obj
PimObjId
pimResMgr::pimCreateRangedRef(PimObjId refId, uint64_t idxBegin, uint64_t idxEnd)
{
  assert(0); // todo
  return -1;
}

//! @brief  Create an obj referencing to negation of an existing obj based on dual-contact memory cells
PimObjId
pimResMgr::pimCreateDualContactRef(PimObjId refId)
{
  // check if ref obj is valid
  if (m_objMap.find(refId) == m_objMap.end()) {
    std::printf("PIM-Error: Invalid ref object ID %d for PIM dual contact ref\n", refId);
    return -1;
  }

  const pimObjInfo& refObj = m_objMap.at(refId);
  if (refObj.isDualContactRef()) {
    std::printf("PIM-Error: Cannot create dual contact ref of dual contact ref %d\n", refId);
    return -1;
  }

  // The dual-contact ref has exactly same regions as the ref object.
  // The refObjId field points to the ref object.
  // The isDualContactRef field indicates that values need to be negated during read/write.
  pimObjInfo newObj = refObj;
  PimObjId objId = m_availObjId++;
  newObj.setObjId(objId);
  newObj.setRefObjId(refObj.getObjId());
  m_refMap[refObj.getObjId()].insert(objId);
  newObj.setIsDualContactRef(true);
  m_objMap.insert(std::make_pair(newObj.getObjId(), newObj));

  return objId;
}

//! @brief  Alloc resource on a specific core. Perform row allocation for now.
pimRegion
pimResMgr::findAvailRegionOnCore(PimCoreId coreId, unsigned numAllocRows, unsigned numAllocCols) const
{
  pimRegion region;
  region.setCoreId(coreId);
  region.setColIdx(0);
  region.setNumAllocRows(numAllocRows);
  region.setNumAllocCols(numAllocCols);

  // try to find an available slot
  unsigned prevAvail = m_coreUsage.at(coreId)->findAvailRange(numAllocRows);
  if (m_device->getNumRows() - prevAvail >= numAllocRows) {
    region.setRowIdx(prevAvail);
    region.setIsValid(true);
    return region;
  }

  return region;
}

//! @brief  Get a list of core IDs sorted by least usage
std::vector<PimCoreId>
pimResMgr::getCoreIdsSortedByLeastUsage() const
{
  std::vector<std::pair<unsigned, unsigned>> usages;
  for (unsigned coreId = 0; coreId < m_device->getNumCores(); ++coreId) {
    unsigned usage = m_coreUsage.at(coreId)->getTotRowsInUse();
    usages.emplace_back(usage, coreId);
  }
  std::sort(usages.begin(), usages.end());
  std::vector<PimCoreId> result;
  for (const auto& it : usages) {
    result.push_back(it.second);
  }
  return result;
}

//! @brief  Find next available range of rows with a given size
unsigned
pimResMgr::coreUsage::findAvailRange(unsigned numRowsToAlloc)
{
  unsigned prevAvail = 0;
  for (const auto& it : m_rangesInUse) {
    unsigned rowIdx = it.first.first;
    unsigned numRows = it.first.second;
    if (rowIdx - prevAvail >= numRowsToAlloc) {
      return prevAvail;
    }
    prevAvail = rowIdx + numRows;
  }
  return prevAvail;
}

//! @brief  Add a new range to core usage.
//! The new range will be aggregated with previous adjacent ragne if they are from same object
//! Returned range is after aggregation
void
pimResMgr::coreUsage::addRange(std::pair<unsigned, unsigned> range, PimObjId objId)
{
  // aggregate with the prev range
  if (!m_rangesInUse.empty()) {
    auto it = std::prev(m_rangesInUse.end());
    unsigned lastIdx = it->first.first;
    unsigned lastSize = it->first.second;
    PimObjId lastObjId = it->second;
    if (lastIdx + lastSize == range.first && lastObjId == objId) {
      m_newAlloc.erase(it->first);
      m_rangesInUse.erase(it);
      range = std::make_pair(lastIdx, lastSize + range.second);
    }
  }
  m_rangesInUse.insert(std::make_pair(range, objId));
  m_newAlloc.insert(range);
}

//! @brief  Delete an object from core usage
void
pimResMgr::coreUsage::deleteObj(PimObjId objId)
{
  for (auto it = m_rangesInUse.begin(); it != m_rangesInUse.end();) {
    if (it->second == objId) {
      it = m_rangesInUse.erase(it);
    } else {
      ++it;
    }
  }
}

//! @brief  Start a new allocation. This is preparing for rollback
void
pimResMgr::coreUsage::newAllocStart()
{
  m_newAlloc.clear();
}

//! @brief  End a new allocation. If failed, rollback all regions
void
pimResMgr::coreUsage::newAllocEnd(bool success)
{
  if (!success) {
    for (const auto &range : m_newAlloc) {
      m_rangesInUse.erase(range);
    }
  }
  m_newAlloc.clear();
}

//! @brief  If a PIM object uses vertical data layout
bool
pimResMgr::isVLayoutObj(PimObjId objId) const
{
  const pimObjInfo& obj = getObjInfo(objId);
  return obj.isVLayout();
}

//! @brief  If a PIM object uses horizontal data layout
bool
pimResMgr::isHLayoutObj(PimObjId objId) const
{
  const pimObjInfo& obj = getObjInfo(objId);
  return obj.isHLayout();
}

//! @brief  If a PIM object uses hybrid data layout
bool
pimResMgr::isHybridLayoutObj(PimObjId objId) const
{
  return false;
}
<|MERGE_RESOLUTION|>--- conflicted
+++ resolved
@@ -319,12 +319,7 @@
 
   if (numRegions > numCores) {
     if (allocType == PIM_ALLOC_V1 || allocType == PIM_ALLOC_H1) {
-<<<<<<< HEAD
-      std::printf("PIM-Error: Obj requires %llu regions among %u cores. Abort since wrapping up is disabled.\n",
-                  numRegions, numCores);
-=======
       std::cout << "PIM-Error: Obj requires " << numRegions << " regions among " << numCores << " cores. Abort." << std::endl;
->>>>>>> a113bd45
       return -1;
     } else {
       #if defined(DEBUG)
