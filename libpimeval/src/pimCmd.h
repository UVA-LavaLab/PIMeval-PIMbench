// File: pimCmd.h
// PIMeval Simulator - PIM Commands
// Copyright (c) 2024 University of Virginia
// This file is licensed under the MIT License.
// See the LICENSE file in the root of this repository for more details.

#ifndef LAVA_PIM_CMD_H
#define LAVA_PIM_CMD_H

#include "libpimeval.h"
#include "pimResMgr.h"
#include "pimCore.h"
#include "pimUtils.h"
#include <vector>
#include <string>
#include <bit>
#include <limits>
#include <cassert>
#include <bitset>

class pimDevice;
class pimResMgr;

enum class PimCmdEnum {
  NOOP = 0,
  COPY_H2D,
  COPY_D2H,
  COPY_D2D,
  // Functional 1-operand
  ABS,
  POPCOUNT,
  SHIFT_BITS_R,
  SHIFT_BITS_L,
  ADD_SCALAR,
  SUB_SCALAR,
  MUL_SCALAR,
  DIV_SCALAR,
  AND_SCALAR,
  OR_SCALAR,
  XOR_SCALAR,
  XNOR_SCALAR,
  GT_SCALAR,
  LT_SCALAR,
  EQ_SCALAR,
  MIN_SCALAR,
  MAX_SCALAR,
  // Functional 2-operand
  ADD,
  SUB,
  MUL,
  SCALED_ADD,
  DIV,
  AND,
  OR,
  XOR,
  XNOR,
  GT,
  LT,
  EQ,
  MIN,
  MAX,
  // Functional special
  REDSUM,
  REDSUM_RANGE,
  BROADCAST,
  ROTATE_ELEM_R,
  ROTATE_ELEM_L,
  SHIFT_ELEM_R,
  SHIFT_ELEM_L,

  // BitSIMD v-layout commands
  ROW_R,
  ROW_W,
  RREG_MOV,
  RREG_SET,
  RREG_NOT,
  RREG_AND,
  RREG_OR,
  RREG_NAND,
  RREG_NOR,
  RREG_XOR,
  RREG_XNOR,
  RREG_MAJ,
  RREG_SEL,
  RREG_ROTATE_R,
  RREG_ROTATE_L,
  // SIMDRAM
  ROW_AP,
  ROW_AAP,
};


//! @class  pimCmd
//! @brief  Pim command base class
class pimCmd
{
public:
  pimCmd(PimCmdEnum cmdType) : m_cmdType(cmdType) {}
  virtual ~pimCmd() {}

  void setDevice(pimDevice* device) { m_device = device; }
  virtual bool execute() = 0;

  std::string getName() const {
    return getName(m_cmdType, "");
  }
  std::string getName(PimDataType dataType, bool isVLayout) const {
    std::string suffix = "." + pimUtils::pimDataTypeEnumToStr(dataType);
    suffix += isVLayout ? ".v" : ".h";
    return getName(m_cmdType, suffix);
  }
  static std::string getName(PimCmdEnum cmdType, const std::string& suffix);

protected:
  bool isValidObjId(pimResMgr* resMgr, PimObjId objId) const;
  bool isAssociated(const pimObjInfo& obj1, const pimObjInfo& obj2) const;
  bool isCompatibleType(const pimObjInfo& obj1, const pimObjInfo& obj2) const;
  bool isConvertibleType(const pimObjInfo& src, const pimObjInfo& dest) const;

  unsigned getNumElementsInRegion(const pimRegion& region, unsigned bitsPerElement) const;

  virtual bool sanityCheck() const { return false; }
  virtual bool computeRegion(unsigned index) { return false; }
  virtual bool updateStats() const { return false; }
  bool computeAllRegions(unsigned numRegions);

  //! @brief  Utility: Get bits of an element from a region. The bits are stored as uint64_t without sign extension
  inline uint64_t getBits(const pimCore& core, bool isVLayout, unsigned rowLoc, unsigned colLoc, unsigned numBits) const
  {
    return isVLayout ? core.getBitsV(rowLoc, colLoc, numBits) : core.getBitsH(rowLoc, colLoc, numBits);
  }

  //! @brief  Utility: Set bits of an element to a region
  inline void setBits(pimCore& core, bool isVLayout, unsigned rowLoc, unsigned colLoc, uint64_t bits, unsigned numBits) const
  {
    if (isVLayout) {
      core.setBitsV(rowLoc, colLoc, bits, numBits);
    } else {
      core.setBitsH(rowLoc, colLoc, bits, numBits);
    }
  }

<<<<<<< HEAD
  //! @brief helper function to get the operand based on data type
  inline uint64_t getOperand(uint64_t operandBits, PimDataType dataType) {
    uint64_t operandValue = 0;
    switch (dataType) {
    case PIM_INT8: operandValue =  *reinterpret_cast<int8_t*>(&operandBits); break;
    case PIM_INT16: operandValue =  *reinterpret_cast<int16_t*>(&operandBits); break;
    case PIM_INT32: operandValue =  *reinterpret_cast<int32_t*>(&operandBits); break;
    case PIM_INT64: operandValue =  *reinterpret_cast<int64_t*>(&operandBits); break;
    case PIM_UINT8: operandValue =  *reinterpret_cast<uint8_t*>(&operandBits); break;
    case PIM_UINT16: operandValue =  *reinterpret_cast<uint16_t*>(&operandBits); break;
    case PIM_UINT32: operandValue =  *reinterpret_cast<uint32_t*>(&operandBits); break;
    case PIM_UINT64: operandValue =  *reinterpret_cast<uint64_t*>(&operandBits); break;
    // case PIM_FP32: operandValue =  *reinterpret_cast<float*>(&operandBits); break;
    // 'float' can't not be returned as 'uint64_t', need to use other functions for floating point value.
    default:
        std::printf("PIM-Error: Unsupported data type %u\n", static_cast<unsigned>(dataType));
    }
    return operandValue;
  }

=======
>>>>>>> c2fd2c96
  PimCmdEnum m_cmdType;
  pimDevice* m_device = nullptr;

  //! @class  pimCmd::regionWorker
  //! @brief  Thread worker to process regions in parallel
  class regionWorker : public pimUtils::threadWorker {
  public:
    regionWorker(pimCmd* cmd, unsigned regionIdx) : m_cmd(cmd), m_regionIdx(regionIdx) {}
    virtual ~regionWorker() {}
    virtual void execute() {
      m_cmd->computeRegion(m_regionIdx);
    }
  private:
    pimCmd* m_cmd = nullptr;
    unsigned m_regionIdx = 0;
  };
};

//! @class  pimCmdDataTransfer
//! @brief  Data transfer. Not tracked as a regular Pim CMD
class pimCmdCopy : public pimCmd
{
public:
  pimCmdCopy(PimCmdEnum cmdType, PimCopyEnum copyType, void* src, PimObjId dest, uint64_t idxBegin = 0, uint64_t idxEnd = 0)
    : pimCmd(PimCmdEnum::COPY_H2D), m_copyType(copyType), m_ptr(src), m_dest(dest), m_idxBegin(idxBegin), m_idxEnd(idxEnd), m_copyFullRange(idxEnd == 0ULL) {}
  pimCmdCopy(PimCmdEnum cmdType, PimCopyEnum copyType, PimObjId src, void* dest, uint64_t idxBegin = 0, uint64_t idxEnd = 0)
    : pimCmd(PimCmdEnum::COPY_D2H), m_copyType(copyType), m_ptr(dest), m_src(src), m_idxBegin(idxBegin), m_idxEnd(idxEnd), m_copyFullRange(idxEnd == 0ULL) {}
  pimCmdCopy(PimCmdEnum cmdType, PimCopyEnum copyType, PimObjId src, PimObjId dest, uint64_t idxBegin = 0, uint64_t idxEnd = 0)
    : pimCmd(PimCmdEnum::COPY_D2D), m_copyType(copyType), m_src(src), m_dest(dest), m_idxBegin(idxBegin), m_idxEnd(idxEnd), m_copyFullRange(idxEnd == 0ULL) {}

  virtual ~pimCmdCopy() {}
  virtual bool execute() override;
  virtual bool sanityCheck() const override;
  virtual bool computeRegion(unsigned index) override;
  virtual bool updateStats() const override;
protected:
  PimCopyEnum m_copyType;
  void* m_ptr = nullptr;
  PimObjId m_src = -1;
  PimObjId m_dest = -1;
  uint64_t m_idxBegin = 0;
  uint64_t m_idxEnd = 0; 
  bool m_copyFullRange = false;
};

//! @class  pimCmdFunc1
//! @brief  Pim CMD: Functional 1-operand
class pimCmdFunc1 : public pimCmd
{
public:
  pimCmdFunc1(PimCmdEnum cmdType, PimObjId src, PimObjId dest, uint64_t scalarValue = 0)
    : pimCmd(cmdType), m_src(src), m_dest(dest), m_scalarValue(scalarValue) {}
  virtual ~pimCmdFunc1() {}
  virtual bool execute() override;
  virtual bool sanityCheck() const override;
  virtual bool computeRegion(unsigned index) override;
  virtual bool updateStats() const override;
protected:
  PimObjId m_src;
  PimObjId m_dest;
  uint64_t m_scalarValue;
private:
  template<typename T>
  inline bool computeResult(T operand, PimCmdEnum cmdType, T scalarValue, T& result, int bitsPerElementSrc) {
    result = operand;
    switch (cmdType) {
    case PimCmdEnum::ADD_SCALAR: result += scalarValue; break;
    case PimCmdEnum::SUB_SCALAR: result -= scalarValue; break;
    case PimCmdEnum::MUL_SCALAR: result *= scalarValue; break;
    case PimCmdEnum::DIV_SCALAR:
        if (scalarValue == 0) {
            std::printf("PIM-Error: Division by zero\n");
            return false;
        }
        result /= scalarValue;
        break;
    case PimCmdEnum::AND_SCALAR: result &= scalarValue; break;
    case PimCmdEnum::OR_SCALAR: result |= scalarValue; break;
    case PimCmdEnum::XOR_SCALAR: result ^= scalarValue; break;
    case PimCmdEnum::XNOR_SCALAR: result = ~(operand ^ scalarValue); break;
    case PimCmdEnum::GT_SCALAR: result = (operand > scalarValue) ? 1 : 0; break;
    case PimCmdEnum::LT_SCALAR: result = (operand < scalarValue) ? 1 : 0; break;
    case PimCmdEnum::EQ_SCALAR: result = (operand == scalarValue) ? 1 : 0; break;
    case PimCmdEnum::MIN_SCALAR: result = std::min(operand, scalarValue); break;
    case PimCmdEnum::MAX_SCALAR: result = std::max(operand, scalarValue); break;
    case PimCmdEnum::POPCOUNT:
        switch (bitsPerElementSrc) {
        case 8: result = std::bitset<8>(operand).count(); break;
        case 16: result = std::bitset<16>(operand).count(); break;
        case 32: result = std::bitset<32>(operand).count(); break;
        case 64: result = std::bitset<64>(operand).count(); break;
        default:
            std::printf("PIM-Error: Unsupported bits per element %u\n", bitsPerElementSrc);
            return false;
        }
        break;
    case PimCmdEnum::SHIFT_BITS_R: result >>= static_cast<uint64_t>(scalarValue); break;
    case PimCmdEnum::SHIFT_BITS_L: result <<= static_cast<uint64_t>(scalarValue); break;
    case PimCmdEnum::ABS:
    {
        if (std::is_signed<T>::value) {
          result = (operand < 0) ? -operand : operand;
        } else {
          result = operand;
        }
        break;
    }
    default:
        std::printf("PIM-Error: Unexpected cmd type %d\n", static_cast<int>(cmdType));
        assert(0);
    }
    return true;
  }

  template<typename T>
  inline bool computeResultFP(T operand, PimCmdEnum cmdType, T scalerValue, T& result, int bitsPerElementSrc) {
    result = operand;
    switch (cmdType) {
    case PimCmdEnum::ADD_SCALAR: result += scalerValue; break;
    case PimCmdEnum::SUB_SCALAR: result -= scalerValue; break;
    case PimCmdEnum::MUL_SCALAR: result *= scalerValue; break;
    case PimCmdEnum::DIV_SCALAR:
        if (scalerValue == 0) {
            std::printf("PIM-Error: Division by zero\n");
            return false;
        }
        result /= scalerValue;
        break;
    case PimCmdEnum::GT_SCALAR: result = (operand > scalerValue) ? 1 : 0; break;
    case PimCmdEnum::LT_SCALAR: result = (operand < scalerValue) ? 1 : 0; break;
    case PimCmdEnum::EQ_SCALAR: result = (operand == scalerValue) ? 1 : 0; break;
    case PimCmdEnum::MIN_SCALAR: result = std::min(operand, scalerValue); break;
    case PimCmdEnum::MAX_SCALAR: result = std::max(operand, scalerValue); break;
    case PimCmdEnum::ABS:
    {
        if (std::is_signed<T>::value) {
          result = (operand < 0) ? -operand : operand;
        } else {
          result = operand;
        }
        break;
    }
    case PimCmdEnum::AND_SCALAR:
    case PimCmdEnum::OR_SCALAR:
    case PimCmdEnum::XOR_SCALAR:
    case PimCmdEnum::XNOR_SCALAR:
    case PimCmdEnum::POPCOUNT:
    case PimCmdEnum::SHIFT_BITS_R:
    case PimCmdEnum::SHIFT_BITS_L:
        std::printf("PIM-Error: Cannot perform bitwise operation on floating point values.\n");
        return false;
    default:
        std::printf("PIM-Error: Unexpected cmd type %d\n", static_cast<int>(cmdType));
        assert(0);
    }
    return true;
  }
};

//! @class  pimCmdFunc2
//! @brief  Pim CMD: Functional 2-operand
class pimCmdFunc2 : public pimCmd
{
public:
  pimCmdFunc2(PimCmdEnum cmdType, PimObjId src1, PimObjId src2, PimObjId dest)
    : pimCmd(cmdType), m_src1(src1), m_src2(src2), m_dest(dest) {}
  pimCmdFunc2(PimCmdEnum cmdType, PimObjId src1, PimObjId src2, PimObjId dest, uint64_t scalarValue)
    : pimCmd(cmdType), m_src1(src1), m_src2(src2), m_dest(dest), m_scalarValue(scalarValue) {}
  virtual ~pimCmdFunc2() {}
  virtual bool execute() override;
  virtual bool sanityCheck() const override;
  virtual bool computeRegion(unsigned index) override;
  virtual bool updateStats() const override;
protected:
  PimObjId m_src1;
  PimObjId m_src2;
  PimObjId m_dest;
  uint64_t m_scalarValue;
};

//! @class  pimCmdedSum
//! @brief  Pim CMD: RedSum non-ranged/ranged
template <typename T> class pimCmdRedSum : public pimCmd
{
public:
  pimCmdRedSum(PimCmdEnum cmdType, PimObjId src, T* result)
    : pimCmd(cmdType), m_src(src), m_result(result)
  {
    assert(cmdType == PimCmdEnum::REDSUM);
  }
  pimCmdRedSum(PimCmdEnum cmdType, PimObjId src, T* result, uint64_t idxBegin, uint64_t idxEnd)
    : pimCmd(cmdType), m_src(src), m_result(result), m_idxBegin(idxBegin), m_idxEnd(idxEnd)
  {
    assert(cmdType == PimCmdEnum::REDSUM_RANGE);
  }
  virtual ~pimCmdRedSum() {}
  virtual bool execute() override;
  virtual bool sanityCheck() const override;
  virtual bool computeRegion(unsigned index) override;
  virtual bool updateStats() const override;
protected:
  PimObjId m_src;
  T* m_result;
  std::vector<T> m_regionSum;
  uint64_t m_idxBegin = 0;
  uint64_t m_idxEnd = std::numeric_limits<uint64_t>::max();
};

//! @class  pimCmdBroadcast
//! @brief  Pim CMD: Broadcast a value to all elements
class pimCmdBroadcast : public pimCmd
{
public:
  pimCmdBroadcast(PimCmdEnum cmdType, PimObjId dest, uint64_t signExtBits)
    : pimCmd(cmdType), m_dest(dest), m_signExtBits(signExtBits)
  {
    assert(cmdType == PimCmdEnum::BROADCAST);
  }
  virtual ~pimCmdBroadcast() {}
  virtual bool execute() override;
  virtual bool sanityCheck() const override;
  virtual bool computeRegion(unsigned index) override;
  virtual bool updateStats() const override;
protected:
  PimObjId m_dest;
  uint64_t m_signExtBits;
};

//! @class  pimCmdRotate
//! @brief  Pim CMD: rotate/shift elements right/left
class pimCmdRotate : public pimCmd
{
public:
  pimCmdRotate(PimCmdEnum cmdType, PimObjId src)
    : pimCmd(cmdType), m_src(src)
  {
    assert(cmdType == PimCmdEnum::ROTATE_ELEM_R || cmdType == PimCmdEnum::ROTATE_ELEM_L ||
           cmdType == PimCmdEnum::SHIFT_ELEM_R || cmdType == PimCmdEnum::SHIFT_ELEM_L);
  }
  virtual ~pimCmdRotate() {}
  virtual bool execute() override;
  virtual bool sanityCheck() const override;
  virtual bool computeRegion(unsigned index) override;
  virtual bool updateStats() const override;
protected:
  PimObjId m_src;
  std::vector<uint64_t> m_regionBoundary;
};

//! @class  pimCmdReadRowToSa
//! @brief  Pim CMD: BitSIMD-V: Read a row to SA
class pimCmdReadRowToSa : public pimCmd
{
public:
  pimCmdReadRowToSa(PimCmdEnum cmdType, PimObjId objId, unsigned ofst)
    : pimCmd(cmdType), m_objId(objId), m_ofst(ofst) {}
  virtual ~pimCmdReadRowToSa() {}
  virtual bool execute() override;
protected:
  PimObjId m_objId;
  unsigned m_ofst;
};

//! @class  pimCmdWriteSaToRow
//! @brief  Pim CMD: BitSIMD-V: Write SA to a row
class pimCmdWriteSaToRow : public pimCmd
{
public:
  pimCmdWriteSaToRow(PimCmdEnum cmdType, PimObjId objId, unsigned ofst)
    : pimCmd(cmdType), m_objId(objId), m_ofst(ofst) {}
  virtual ~pimCmdWriteSaToRow() {}
  virtual bool execute() override;
protected:
  PimObjId m_objId;
  unsigned m_ofst;
};

//! @class  pimCmdRRegOp : public pimCmd
//! @brief  Pim CMD: BitSIMD-V: Row reg operations
class pimCmdRRegOp : public pimCmd
{
public:
  pimCmdRRegOp(PimCmdEnum cmdType, PimObjId objId, PimRowReg dest, bool val)
    : pimCmd(cmdType), m_objId(objId), m_dest(dest), m_val(val)
  {
    assert(cmdType == PimCmdEnum::RREG_SET);
  }
  pimCmdRRegOp(PimCmdEnum cmdType, PimObjId objId, PimRowReg dest, PimRowReg src1)
    : pimCmd(cmdType), m_objId(objId), m_dest(dest), m_src1(src1)
  {
    assert(cmdType == PimCmdEnum::RREG_MOV || cmdType == PimCmdEnum::RREG_NOT);
  }
  pimCmdRRegOp(PimCmdEnum cmdType, PimObjId objId, PimRowReg dest, PimRowReg src1, PimRowReg src2)
    : pimCmd(cmdType), m_objId(objId), m_dest(dest), m_src1(src1), m_src2(src2)
  {
  }
  pimCmdRRegOp(PimCmdEnum cmdType, PimObjId objId, PimRowReg dest, PimRowReg src1, PimRowReg src2, PimRowReg src3)
    : pimCmd(cmdType), m_objId(objId), m_dest(dest), m_src1(src1), m_src2(src2), m_src3(src3)
  {
    assert(cmdType == PimCmdEnum::RREG_MAJ || cmdType == PimCmdEnum::RREG_SEL);
  }
  virtual ~pimCmdRRegOp() {}
  virtual bool execute() override;
protected:
  PimObjId m_objId;
  PimRowReg m_dest;
  bool m_val = 0;
  PimRowReg m_src1 = PIM_RREG_NONE;
  PimRowReg m_src2 = PIM_RREG_NONE;
  PimRowReg m_src3 = PIM_RREG_NONE;
};

//! @class  pimCmdRRegRotate
//! @brief  Pim CMD: BitSIMD-V: row reg rotate right by one step
class pimCmdRRegRotate : public pimCmd
{
public:
  pimCmdRRegRotate(PimCmdEnum cmdType, PimObjId objId, PimRowReg dest)
    : pimCmd(cmdType), m_objId(objId), m_dest(dest) {}
  virtual ~pimCmdRRegRotate() {}
  virtual bool execute() override;
protected:
  PimObjId m_objId;
  PimRowReg m_dest;
};

//! @class  pimCmdAnalogAAP
//! @brief  Pim CMD: SIMDRAM: Analog based multi-row AP (activate-precharge) or AAP (activate-activate-precharge)
class pimCmdAnalogAAP : public pimCmd
{
public:
  pimCmdAnalogAAP(PimCmdEnum cmdType,
                  const std::vector<std::pair<PimObjId, unsigned>>& srcRows,
                  const std::vector<std::pair<PimObjId, unsigned>>& destRows = {})
    : pimCmd(cmdType), m_srcRows(srcRows), m_destRows(destRows)
  {
    assert(cmdType == PimCmdEnum::ROW_AP || cmdType == PimCmdEnum::ROW_AAP);
  }
  virtual ~pimCmdAnalogAAP() {}
  virtual bool execute() override;
protected:
  void printDebugInfo() const;
  std::vector<std::pair<PimObjId, unsigned>> m_srcRows;
  std::vector<std::pair<PimObjId, unsigned>> m_destRows;
};

#endif
<|MERGE_RESOLUTION|>--- conflicted
+++ resolved
@@ -140,29 +140,6 @@
     }
   }
 
-<<<<<<< HEAD
-  //! @brief helper function to get the operand based on data type
-  inline uint64_t getOperand(uint64_t operandBits, PimDataType dataType) {
-    uint64_t operandValue = 0;
-    switch (dataType) {
-    case PIM_INT8: operandValue =  *reinterpret_cast<int8_t*>(&operandBits); break;
-    case PIM_INT16: operandValue =  *reinterpret_cast<int16_t*>(&operandBits); break;
-    case PIM_INT32: operandValue =  *reinterpret_cast<int32_t*>(&operandBits); break;
-    case PIM_INT64: operandValue =  *reinterpret_cast<int64_t*>(&operandBits); break;
-    case PIM_UINT8: operandValue =  *reinterpret_cast<uint8_t*>(&operandBits); break;
-    case PIM_UINT16: operandValue =  *reinterpret_cast<uint16_t*>(&operandBits); break;
-    case PIM_UINT32: operandValue =  *reinterpret_cast<uint32_t*>(&operandBits); break;
-    case PIM_UINT64: operandValue =  *reinterpret_cast<uint64_t*>(&operandBits); break;
-    // case PIM_FP32: operandValue =  *reinterpret_cast<float*>(&operandBits); break;
-    // 'float' can't not be returned as 'uint64_t', need to use other functions for floating point value.
-    default:
-        std::printf("PIM-Error: Unsupported data type %u\n", static_cast<unsigned>(dataType));
-    }
-    return operandValue;
-  }
-
-=======
->>>>>>> c2fd2c96
   PimCmdEnum m_cmdType;
   pimDevice* m_device = nullptr;
 
