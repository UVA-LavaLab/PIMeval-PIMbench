--- conflicted
+++ resolved
@@ -216,7 +216,6 @@
   return true;
 }
 
-<<<<<<< HEAD
 //! @brief  PIM CMD: Functional 1-operand with Immediate value
 bool
 pimCmdFunc1Imm::execute(pimDevice* device)
@@ -298,8 +297,7 @@
   pimSim::get()->getStatsMgr()->recordCmd(getName(srcDataType, isVLayout), msRuntime);
   return true;
 }
-=======
->>>>>>> 20725a14
+
 
 //! @brief  PIM CMD: Functional 2-operand
 bool
@@ -619,42 +617,9 @@
   // handle region boundaries
   bool isVLayout = objSrc.isVLayout();
   unsigned bitsPerElement = objSrc.getBitsPerElement();
-<<<<<<< HEAD
-
-  if (m_cmdType == PimCmdEnum::ROTATE_R || m_cmdType == PimCmdEnum::SHIFT_ELEMENTS_RIGHT) {
-    unsigned carry = 0;
-    for (const auto &srcRegion : objSrc.getRegions()) {
-      unsigned coreId = srcRegion.getCoreId();
-      pimCore &core = device->getCore(coreId);
-
-      // retrieve the values
-      unsigned numElementsInRegion = getNumElementsInRegion(srcRegion, bitsPerElement);
-      std::vector<unsigned> regionVector(numElementsInRegion);
-      for (unsigned j = 0; j < numElementsInRegion; ++j) {
-        auto locSrc = locateNthB32(srcRegion, isVLayout, j);
-        regionVector[j] = getB32(core, isVLayout, locSrc.first, locSrc.second);
-      }
-      // Perform the rotation
-      for (unsigned j = 0; j < numElementsInRegion; ++j) {
-        int temp = regionVector[j];
-        regionVector[j] = carry;
-        carry = temp;
-      }
-      for (unsigned j = 0; j < numElementsInRegion; ++j) {
-        auto locSrc = locateNthB32(srcRegion, isVLayout, j);
-        setB32(core, isVLayout, locSrc.first, locSrc.second, regionVector[j]);
-      }
-    }
-    if (m_cmdType == PimCmdEnum::SHIFT_ELEMENTS_RIGHT) {
-      carry = 0; // fill with zero
-    }
-    if (!objSrc.getRegions().empty()) {
-      const pimRegion &srcRegion = objSrc.getRegions().front();
-=======
   if (m_cmdType == PimCmdEnum::ROTATE_R || m_cmdType == PimCmdEnum::SHIFT_R) {
     for (unsigned i = 0; i < numRegions; ++i) {
       const pimRegion &srcRegion = objSrc.getRegions()[i];
->>>>>>> 20725a14
       unsigned coreId = srcRegion.getCoreId();
       pimCore &core = m_device->getCore(coreId);
       auto locSrc = locateNthB32(srcRegion, isVLayout, 0);
@@ -666,16 +631,9 @@
       }
       setB32(core, isVLayout, locSrc.first, locSrc.second, val);
     }
-<<<<<<< HEAD
-  } else if (m_cmdType == PimCmdEnum::ROTATE_L || m_cmdType == PimCmdEnum::SHIFT_ELEMENTS_LEFT) {
-    unsigned carry = 0;
-    for (unsigned i = objSrc.getRegions().size(); i > 0; --i) {
-      const pimRegion &srcRegion = objSrc.getRegions()[i - 1];
-=======
   } else if (m_cmdType == PimCmdEnum::ROTATE_L || m_cmdType == PimCmdEnum::SHIFT_L) {
     for (unsigned i = 0; i < numRegions; ++i) {
       const pimRegion &srcRegion = objSrc.getRegions()[i];
->>>>>>> 20725a14
       unsigned coreId = srcRegion.getCoreId();
       pimCore &core = m_device->getCore(coreId);
       unsigned numElementsInRegion = getNumElementsInRegion(srcRegion, bitsPerElement);
@@ -688,10 +646,6 @@
       }
       setB32(core, isVLayout, locSrc.first, locSrc.second, val);
     }
-<<<<<<< HEAD
-    if (m_cmdType == PimCmdEnum::SHIFT_ELEMENTS_LEFT) {
-      carry = 0; // fill with zero
-=======
   } else {
     assert(0);
   }
@@ -739,7 +693,6 @@
       int temp = regionVector[j];
       regionVector[j] = carry;
       carry = temp;
->>>>>>> 20725a14
     }
   } else if (m_cmdType == PimCmdEnum::ROTATE_L || m_cmdType == PimCmdEnum::SHIFT_L) {
     m_regionBoundary[index] = regionVector[0];
